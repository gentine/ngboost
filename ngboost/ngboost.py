--- conflicted
+++ resolved
@@ -193,7 +193,6 @@
     def staged_predict(self, X, max_iter=None):
         return [self.dist_to_prediction(dist) for dist in self.staged_pred_dist(X, max_iter=None)]
 
-<<<<<<< HEAD
     def get_shap_tree_explainer(self, param_idx=0, **kwargs):
         """
         Return the tree explainer for the param_idx-th parameter in the distribution
@@ -218,7 +217,7 @@
         temp_model.shap_trees = [trees[param_idx] for trees in temp_model.base_models]
         explainer = shap.TreeExplainer(temp_model, **kwargs)
         return explainer
-=======
+
     @property
     def feature_importances_(self):
         """
@@ -250,5 +249,4 @@
         # Weighted average of importance by tree scaling factors
         all_params_importances = np.average(all_params_importances,
                                   axis=1, weights=self.scalings)
-        return all_params_importances / np.sum(all_params_importances,axis=1,keepdims=True)
->>>>>>> 2db44332
+        return all_params_importances / np.sum(all_params_importances,axis=1,keepdims=True)